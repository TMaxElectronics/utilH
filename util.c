--- conflicted
+++ resolved
@@ -12,10 +12,7 @@
 #endif
 
 #include "include/util.h"
-<<<<<<< HEAD
-=======
 #include "System.h"
->>>>>>> 4c5eae04
 
 /*
  * peicewise linear function algorithm, allows for fast lut implementations
